--- conflicted
+++ resolved
@@ -1,31 +1,16 @@
-<<<<<<< HEAD
 
 # 🚗 API de Parking
-=======
-```Markdown
-# API de Parking
-
-## Descripción del proyecto
-```
->>>>>>> daaa252d
 
 ## 📋 Descripción del proyecto
 ```markdown
 API RESTful construida con Node.js y NestJS para la gestión completa de un sistema de aparcamiento. La aplicación permite reservar plazas de parking para vehículos, consultar la ocupación actual, gestionar usuarios con roles administrativos, empleados y clientes, y acceder a logs detallados de auditoría. Utiliza autenticación basada en JWT y autorización por roles para controlar el acceso a las funcionalidades. La persistencia combina PostgreSQL para las entidades principales y MongoDB para almacenar logs de actividad.
 
-<<<<<<< HEAD
-```
 ---
 
-## Instrucciones de Instalación y Ejecución 
-=======
----
+## Estructura del proyecto
+
 ```
 
-
-## Estructura del proyecto
-```
-```
 parking-app/
 ├── dist/                           \# Archivos compilados
 ├── node_modules/                   \# Dependencias del proyecto
@@ -52,12 +37,12 @@
 ├── package.json                  \# Configuración de NPM y scripts
 ├── README.md                     \# Documentación del proyecto (actual)
 └── tsconfig.json                 \# Configuración de TypeScript
+
 ```
 
 ---
-```
+
 ## Pasos para ejecutar el proyecto de manera local
->>>>>>> daaa252d
 
 ### Requisitos previos
 
@@ -77,12 +62,7 @@
 
 1. Crear la base de datos en PostgreSQL (por ejemplo `parking_db`).
 
-<<<<<<< HEAD
 ```bash
-=======
-```
-```
->>>>>>> daaa252d
 createdb parking_db
 ```
 
@@ -93,46 +73,32 @@
 Asegúrese de configurar el archivo `.env` en la raíz del proyecto con los siguientes valores ajustados a su entorno:
 
 ```
-<<<<<<< HEAD
-# PostgreSQL Configuration
-POSTGRES_HOST=localhost
-POSTGRES_PORT=5432
-=======
 ```
 
 ```
 # PostgreSQL Configuration
 
-POSTGRES_HOST=
-POSTGRES_PORT=
->>>>>>> daaa252d
-POSTGRES_USERNAME=
-POSTGRES_PASSWORD=
-POSTGRES_DATABASE=
+POSTGRES_HOST=localhost
+POSTGRES_PORT=5432
+POSTGRES_USERNAME=admin
+POSTGRES_PASSWORD=admin
+POSTGRES_DATABASE=parking_db
 
 # MongoDB Configuration
-<<<<<<< HEAD
+
 MONGODB_HOST=localhost
 MONGODB_PORT=27017
-=======
-
-MONGODB_HOST=
-MONGODB_PORT=
->>>>>>> daaa252d
-MONGODB_DATABASE=
+MONGODB_DATABASE=parking_logs
 
 # JWT Configuration
 JWT_SECRET=
 JWT_EXPIRATION_TIME=
 
 # Application Configuration
-<<<<<<< HEAD
+
 PORT=3000
-=======
+NODE_ENV=development
 
-PORT=
->>>>>>> daaa252d
-NODE_ENV=
 ```
 
 
@@ -140,20 +106,13 @@
 
 Ejecutar el comando para instalar todas las dependencias:
 
-<<<<<<< HEAD
-```bash
-=======
 ```
->>>>>>> daaa252d
+
 npm install
 ```
 o si usa pnpm:
-<<<<<<< HEAD
 
 ```bash
-=======
-```
->>>>>>> daaa252d
 pnpm install
 ```
 
@@ -161,16 +120,9 @@
 
 Si se tienen scripts para migraciones o semillas, ejecutar para crear esquemas y usuarios iniciales (incluye admin y usuarios de prueba).
 
-<<<<<<< HEAD
 ```bash
 pnpm run migration:run     \# o el comando equivalente configurado
 pnpm run seed              \# para crear usuarios admin, empleado y cliente
-=======
-```
-pnpm run migration:run     \# o el comando equivalente configurado
-pnpm run seed              \# para crear usuarios admin, empleado y cliente
-
->>>>>>> daaa252d
 ```
 ### Iniciar la aplicación localmente
 
@@ -180,11 +132,7 @@
 pnpm run start:dev
 ```
 
-<<<<<<< HEAD
 El servidor quedará escuchando por defecto en `http://localhost:3000`.
-=======
-pnpm run start:dev
->>>>>>> daaa252d
 
 Para ver Swagger:
 
@@ -217,7 +165,6 @@
 ---
 
 Este proyecto proporciona un sistema robusto y seguro para la gestión integral de parkings, combinando una arquitectura modular con autenticación, roles y auditoría completa con logs almacenados en MongoDB.
-<<<<<<< HEAD
 
 ---
 ## Imagenes 
@@ -233,9 +180,4 @@
 
 ---
 
-![Descripción](images/console.png)
-=======
-```
-<div style="text-align: center">⁂</div>
-
->>>>>>> daaa252d
+![Descripción](images/console.png)